--- conflicted
+++ resolved
@@ -30,12 +30,8 @@
 from axolotl.integrations.base import PluginManager
 from axolotl.logging_config import configure_logging
 from axolotl.train import TrainDatasetMeta
-<<<<<<< HEAD
 from axolotl.utils.chat_templates import get_chat_template
-=======
-from axolotl.utils.chat_templates import chat_templates
 from axolotl.utils.comet_ import setup_comet_env_vars
->>>>>>> 6d3caadf
 from axolotl.utils.config import (
     normalize_cfg_datasets,
     normalize_config,
@@ -255,11 +251,7 @@
             importlib.import_module("axolotl.prompters"), prompter
         )
     elif cfg.chat_template:
-<<<<<<< HEAD
         chat_template_str = get_chat_template(cfg.chat_template)
-=======
-        chat_template_str = chat_templates(cfg.chat_template)
->>>>>>> 6d3caadf
 
     model = model.to(cfg.device, dtype=cfg.torch_dtype)
 
